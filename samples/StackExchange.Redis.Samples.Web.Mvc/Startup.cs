﻿using System;
using System.Net;
using System.Threading.Tasks;

using Microsoft.AspNetCore.Builder;
using Microsoft.AspNetCore.Hosting;
using Microsoft.AspNetCore.Http;
using Microsoft.Extensions.DependencyInjection;
using Microsoft.Extensions.Hosting;
using Microsoft.Extensions.Logging;

using StackExchange.Redis.Extensions.Core.Abstractions;
using StackExchange.Redis.Extensions.Core.Configuration;
using StackExchange.Redis.Extensions.System.Text.Json;

namespace StackExchange.Redis.Samples.Web.Mvc
{
    public class Startup
    {
        // This method gets called by the runtime. Use this method to add services to the container.
        public void ConfigureServices(IServiceCollection services)
        {
            services.AddControllersWithViews();

<<<<<<< HEAD
            // var conf = new RedisConfiguration()
            // {
            //     AbortOnConnectFail = true,
            //     KeyPrefix = "MyPrefix__",
            //     Hosts = new RedisHost[]
            //     {
            //         new RedisHost { Host = "localhost", Port = 6379 }
            //     },
            //     AllowAdmin = true,
            //     ConnectTimeout = 3000,
            //     Database = 0,
            //     ServerEnumerationStrategy = new ServerEnumerationStrategy()
            //     {
            //         Mode = ServerEnumerationStrategy.ModeOptions.All,
            //         TargetRole = ServerEnumerationStrategy.TargetRoleOptions.Any,
            //         UnreachableServerAction = ServerEnumerationStrategy.UnreachableServerActionOptions.Throw
            //     }
            // };
            var conf = new RedisConfiguration();
            conf.ConnectionString = "localhost:6379,ConnectTimeout=5000,allowAdmin=true";
=======
            var conf = new RedisConfiguration()
            {
                AbortOnConnectFail = true,
                KeyPrefix = "MyPrefix__",
                Hosts = new[] { new RedisHost { Host = "localhost", Port = 6379 } },
                AllowAdmin = true,
                ConnectTimeout = 5000,
                Database = 0,
                PoolSize = 50,
                ServerEnumerationStrategy = new ServerEnumerationStrategy()
                {
                    Mode = ServerEnumerationStrategy.ModeOptions.All,
                    TargetRole = ServerEnumerationStrategy.TargetRoleOptions.Any,
                    UnreachableServerAction = ServerEnumerationStrategy.UnreachableServerActionOptions.Throw
                }
            };
>>>>>>> b7eebd71

            services.AddStackExchangeRedisExtensions<SystemTextJsonSerializer>(conf);
        }

        // This method gets called by the runtime. Use this method to configure the HTTP request pipeline.
        public void Configure(IApplicationBuilder app, IWebHostEnvironment env, ILogger<Startup> logger)
        {
            if (env.IsDevelopment())
            {
                app.UseDeveloperExceptionPage();
            }
            else
            {
                app.UseExceptionHandler("/Home/Error");
                // The default HSTS value is 30 days. You may want to change this for production scenarios, see https://aka.ms/aspnetcore-hsts.
                app.UseHsts();
            }

            // app.UseRedisInformation(opt =>
            // {
            //     opt.AllowedIPs = Array.Empty<IPAddress>();
            //     // opt.AllowedIPs = = new[] { IPAddress.Parse("127.0.0.1"), IPAddress.Parse("::1") };
            //     opt.AllowFunction = (HttpContext x) =>
            //     {
            //         return false;
            //     };
            // });
            app.UseRedisInformation();

            app.UseHttpsRedirection();
            app.UseStaticFiles();

            app.UseRouting();

            app.UseAuthorization();

            app.UseEndpoints(endpoints =>
            {
                endpoints.MapControllerRoute(
                    name: "default",
                    pattern: "{controller=Home}/{action=Index}/{id?}");
            });

            // var redisDb = app.ApplicationServices.GetRequiredService<IRedisDatabase>();

            // redisDb.SubscribeAsync<string>("MyEventName", x =>
            //     {
            //         logger.LogInformation("Just got this message {0}", x);

            //         return Task.CompletedTask;
            //     })
            //     .GetAwaiter()
            //     .GetResult();
        }
    }
}
<|MERGE_RESOLUTION|>--- conflicted
+++ resolved
@@ -1,119 +1,96 @@
-﻿using System;
-using System.Net;
-using System.Threading.Tasks;
-
-using Microsoft.AspNetCore.Builder;
-using Microsoft.AspNetCore.Hosting;
-using Microsoft.AspNetCore.Http;
-using Microsoft.Extensions.DependencyInjection;
-using Microsoft.Extensions.Hosting;
-using Microsoft.Extensions.Logging;
-
-using StackExchange.Redis.Extensions.Core.Abstractions;
-using StackExchange.Redis.Extensions.Core.Configuration;
-using StackExchange.Redis.Extensions.System.Text.Json;
-
-namespace StackExchange.Redis.Samples.Web.Mvc
-{
-    public class Startup
-    {
-        // This method gets called by the runtime. Use this method to add services to the container.
-        public void ConfigureServices(IServiceCollection services)
-        {
-            services.AddControllersWithViews();
-
-<<<<<<< HEAD
-            // var conf = new RedisConfiguration()
-            // {
-            //     AbortOnConnectFail = true,
-            //     KeyPrefix = "MyPrefix__",
-            //     Hosts = new RedisHost[]
-            //     {
-            //         new RedisHost { Host = "localhost", Port = 6379 }
-            //     },
-            //     AllowAdmin = true,
-            //     ConnectTimeout = 3000,
-            //     Database = 0,
-            //     ServerEnumerationStrategy = new ServerEnumerationStrategy()
-            //     {
-            //         Mode = ServerEnumerationStrategy.ModeOptions.All,
-            //         TargetRole = ServerEnumerationStrategy.TargetRoleOptions.Any,
-            //         UnreachableServerAction = ServerEnumerationStrategy.UnreachableServerActionOptions.Throw
-            //     }
-            // };
-            var conf = new RedisConfiguration();
-            conf.ConnectionString = "localhost:6379,ConnectTimeout=5000,allowAdmin=true";
-=======
-            var conf = new RedisConfiguration()
-            {
-                AbortOnConnectFail = true,
-                KeyPrefix = "MyPrefix__",
-                Hosts = new[] { new RedisHost { Host = "localhost", Port = 6379 } },
-                AllowAdmin = true,
-                ConnectTimeout = 5000,
-                Database = 0,
-                PoolSize = 50,
-                ServerEnumerationStrategy = new ServerEnumerationStrategy()
-                {
-                    Mode = ServerEnumerationStrategy.ModeOptions.All,
-                    TargetRole = ServerEnumerationStrategy.TargetRoleOptions.Any,
-                    UnreachableServerAction = ServerEnumerationStrategy.UnreachableServerActionOptions.Throw
-                }
-            };
->>>>>>> b7eebd71
-
-            services.AddStackExchangeRedisExtensions<SystemTextJsonSerializer>(conf);
-        }
-
-        // This method gets called by the runtime. Use this method to configure the HTTP request pipeline.
-        public void Configure(IApplicationBuilder app, IWebHostEnvironment env, ILogger<Startup> logger)
-        {
-            if (env.IsDevelopment())
-            {
-                app.UseDeveloperExceptionPage();
-            }
-            else
-            {
-                app.UseExceptionHandler("/Home/Error");
-                // The default HSTS value is 30 days. You may want to change this for production scenarios, see https://aka.ms/aspnetcore-hsts.
-                app.UseHsts();
-            }
-
-            // app.UseRedisInformation(opt =>
-            // {
-            //     opt.AllowedIPs = Array.Empty<IPAddress>();
-            //     // opt.AllowedIPs = = new[] { IPAddress.Parse("127.0.0.1"), IPAddress.Parse("::1") };
-            //     opt.AllowFunction = (HttpContext x) =>
-            //     {
-            //         return false;
-            //     };
-            // });
-            app.UseRedisInformation();
-
-            app.UseHttpsRedirection();
-            app.UseStaticFiles();
-
-            app.UseRouting();
-
-            app.UseAuthorization();
-
-            app.UseEndpoints(endpoints =>
-            {
-                endpoints.MapControllerRoute(
-                    name: "default",
-                    pattern: "{controller=Home}/{action=Index}/{id?}");
-            });
-
-            // var redisDb = app.ApplicationServices.GetRequiredService<IRedisDatabase>();
-
-            // redisDb.SubscribeAsync<string>("MyEventName", x =>
-            //     {
-            //         logger.LogInformation("Just got this message {0}", x);
-
-            //         return Task.CompletedTask;
-            //     })
-            //     .GetAwaiter()
-            //     .GetResult();
-        }
-    }
-}
+﻿using System;
+using System.Net;
+using System.Threading.Tasks;
+
+using Microsoft.AspNetCore.Builder;
+using Microsoft.AspNetCore.Hosting;
+using Microsoft.AspNetCore.Http;
+using Microsoft.Extensions.DependencyInjection;
+using Microsoft.Extensions.Hosting;
+using Microsoft.Extensions.Logging;
+
+using StackExchange.Redis.Extensions.Core.Abstractions;
+using StackExchange.Redis.Extensions.Core.Configuration;
+using StackExchange.Redis.Extensions.System.Text.Json;
+
+namespace StackExchange.Redis.Samples.Web.Mvc
+{
+    public class Startup
+    {
+        // This method gets called by the runtime. Use this method to add services to the container.
+        public void ConfigureServices(IServiceCollection services)
+        {
+            services.AddControllersWithViews();
+
+            var conf = new RedisConfiguration()
+            {
+                AbortOnConnectFail = true,
+                KeyPrefix = "MyPrefix__",
+                Hosts = new[] { new RedisHost { Host = "localhost", Port = 6379 } },
+                AllowAdmin = true,
+                ConnectTimeout = 5000,
+                Database = 0,
+                PoolSize = 50,
+                ServerEnumerationStrategy = new ServerEnumerationStrategy()
+                {
+                    Mode = ServerEnumerationStrategy.ModeOptions.All,
+                    TargetRole = ServerEnumerationStrategy.TargetRoleOptions.Any,
+                    UnreachableServerAction = ServerEnumerationStrategy.UnreachableServerActionOptions.Throw
+                }
+            };
+
+            services.AddStackExchangeRedisExtensions<SystemTextJsonSerializer>(conf);
+        }
+
+        // This method gets called by the runtime. Use this method to configure the HTTP request pipeline.
+        public void Configure(IApplicationBuilder app, IWebHostEnvironment env, ILogger<Startup> logger)
+        {
+            if (env.IsDevelopment())
+            {
+                app.UseDeveloperExceptionPage();
+            }
+            else
+            {
+                app.UseExceptionHandler("/Home/Error");
+                // The default HSTS value is 30 days. You may want to change this for production scenarios, see https://aka.ms/aspnetcore-hsts.
+                app.UseHsts();
+            }
+
+            // app.UseRedisInformation(opt =>
+            // {
+            //     opt.AllowedIPs = Array.Empty<IPAddress>();
+            //     // opt.AllowedIPs = = new[] { IPAddress.Parse("127.0.0.1"), IPAddress.Parse("::1") };
+            //     opt.AllowFunction = (HttpContext x) =>
+            //     {
+            //         return false;
+            //     };
+            // });
+            app.UseRedisInformation();
+
+            app.UseHttpsRedirection();
+            app.UseStaticFiles();
+
+            app.UseRouting();
+
+            app.UseAuthorization();
+
+            app.UseEndpoints(endpoints =>
+            {
+                endpoints.MapControllerRoute(
+                    name: "default",
+                    pattern: "{controller=Home}/{action=Index}/{id?}");
+            });
+
+            // var redisDb = app.ApplicationServices.GetRequiredService<IRedisDatabase>();
+
+            // redisDb.SubscribeAsync<string>("MyEventName", x =>
+            //     {
+            //         logger.LogInformation("Just got this message {0}", x);
+
+            //         return Task.CompletedTask;
+            //     })
+            //     .GetAwaiter()
+            //     .GetResult();
+        }
+    }
+}