--- conflicted
+++ resolved
@@ -29,15 +29,10 @@
         private uint maxValueLength;
         private int poolSize = 5;
         private string[] excludeCommands;
-<<<<<<< HEAD
-        private string configurationChannel = null;
-        private string connectionString = null;
-=======
         private string configurationChannel;
         private string connectionString;
         private string serviceName;
         private SslProtocols? sslProtocols;
->>>>>>> b7eebd71
         private Func<ProfilingSession> profilingSessionProvider;
 
         /// <summary>
@@ -47,8 +42,6 @@
         public event RemoteCertificateValidationCallback CertificateValidation;
 
         /// <summary>
-<<<<<<< HEAD
-=======
         /// Gets or sets the servicename used in case of Sentinel.
         /// </summary>
         public string ServiceName
@@ -82,16 +75,12 @@
         }
 
         /// <summary>
->>>>>>> b7eebd71
         /// Gets or sets the connection string. In wins over property configuration.
         /// </summary>
         public string ConnectionString
         {
             get => connectionString;
-<<<<<<< HEAD
-=======
-
->>>>>>> b7eebd71
+
             set
             {
                 connectionString = value;
@@ -329,15 +318,6 @@
             {
                 if (options == null)
                 {
-<<<<<<< HEAD
-                    if (!string.IsNullOrEmpty(ConnectionString))
-                    {
-                        options = ConfigurationOptions.Parse(ConnectionString);
-                    }
-                    else
-                    {
-                        options = new ConfigurationOptions
-=======
                     ConfigurationOptions newOptions;
 
                     if (!string.IsNullOrEmpty(ConnectionString))
@@ -347,7 +327,6 @@
                     else
                     {
                         newOptions = new ConfigurationOptions
->>>>>>> b7eebd71
                         {
                             Ssl = Ssl,
                             AllowAdmin = AllowAdmin,
@@ -356,13 +335,6 @@
                             SyncTimeout = SyncTimeout,
                             AbortOnConnectFail = AbortOnConnectFail,
                             ConfigurationChannel = ConfigurationChannel,
-<<<<<<< HEAD
-                            ChannelPrefix = KeyPrefix
-                        };
-
-                        foreach (var redisHost in Hosts)
-                            options.EndPoints.Add(redisHost.Host, redisHost.Port);
-=======
                             SslProtocols = sslProtocols,
                             ChannelPrefix = KeyPrefix
                         };
@@ -375,7 +347,6 @@
 
                         foreach (var redisHost in Hosts)
                             newOptions.EndPoints.Add(redisHost.Host, redisHost.Port);
->>>>>>> b7eebd71
                     }
 
                     if (ExcludeCommands != null)
@@ -385,13 +356,9 @@
                             available: false);
                     }
 
-<<<<<<< HEAD
-                    options.CertificateValidation += CertificateValidation;
-=======
                     newOptions.CertificateValidation += CertificateValidation;
 
                     options = newOptions;
->>>>>>> b7eebd71
                 }
 
                 return options;
