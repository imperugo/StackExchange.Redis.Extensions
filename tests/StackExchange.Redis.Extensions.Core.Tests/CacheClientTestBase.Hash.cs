// Copyright (c) Ugo Lattanzi.  All Rights Reserved.  Licensed under the MIT license.  See License.txt in the project root for license information.

using System;
using System.Collections.Generic;
using System.Threading.Tasks;

using StackExchange.Redis.Extensions.Tests.Helpers;
using StackExchange.Redis.KeyspaceIsolation;

using Xunit;

using static System.Linq.Enumerable;

namespace StackExchange.Redis.Extensions.Core.Tests;

public abstract partial class CacheClientTestBase
{
    [Fact]
    public async Task HashSetSingleValueNX_ValueDoesntExists_ShouldInsertAndRetrieveValue_Async()
    {
        // arrange
        var hashKey = Guid.NewGuid().ToString();
        var entryKey = Guid.NewGuid().ToString();
        var entryValue = new TestClass<DateTime>("test", DateTime.UtcNow);

        // act
        var res = await Sut.GetDefaultDatabase().HashSetAsync(hashKey, entryKey, entryValue, true);

        // assert
        Assert.True(res);

        var redisValue = await db.HashGetAsync(hashKey, entryKey);
        var data = serializer.Deserialize<TestClass<DateTime>>(redisValue);

        Assert.Equal(entryValue, data);
    }

    [Fact]
    public async Task HashSetSingleValueNX_ValueExists_ShouldNotInsertOriginalValueNotChanged_Async()
    {
        // arrange
        var hashKey = Guid.NewGuid().ToString();
        var entryKey = Guid.NewGuid().ToString();
        var entryValue = new TestClass<DateTime>("test1", DateTime.UtcNow);
        var initialValue = new TestClass<DateTime>("test2", DateTime.UtcNow);
        var initRes = await Sut.GetDefaultDatabase().HashSetAsync(hashKey, entryKey, initialValue);

        // act
        var res = await Sut.GetDefaultDatabase().HashSetAsync(hashKey, entryKey, entryValue, true);

        // assert
        Assert.True(initRes);
        Assert.False(res);
        var redisValue = await db.HashGetAsync(hashKey, entryKey);
        var data = serializer.Deserialize<TestClass<DateTime>>(redisValue);
        Assert.Equal(initialValue, data);
    }

    [Fact]
    public async Task HashSetSingleValue_ValueExists_ShouldUpdateValue_Async()
    {
        // arrange
        var hashKey = Guid.NewGuid().ToString();
        var entryKey = Guid.NewGuid().ToString();
        var entryValue = new TestClass<DateTime>("test1", DateTime.UtcNow);
        var initialValue = new TestClass<DateTime>("test2", DateTime.UtcNow);
        var initRes = Sut.GetDefaultDatabase().Database.HashSet(hashKey, entryKey, serializer.Serialize(initialValue));

        // act
        var res = await Sut.GetDefaultDatabase().HashSetAsync(hashKey, entryKey, entryValue);

        // assert
        Assert.True(initRes, "Initial value was not set");
        Assert.False(res); // NOTE: HSET returns: 1 if new field was created and value set, or 0 if field existed and value set. reference: http://redis.io/commands/HSET
        var data = serializer.Deserialize<TestClass<DateTime>>(Sut.GetDefaultDatabase().Database.HashGet(hashKey, entryKey));
        Assert.Equal(entryValue, data);
    }

    [Fact]
    public async Task HashSetMultipleValues_HashGetMultipleValues_ShouldInsert_Async()
    {
        // arrange
        var hashKey = Guid.NewGuid().ToString();
        var values = Range(0, 100).Select(_ => new TestClass<DateTime>(Guid.NewGuid().ToString(), DateTime.UtcNow));
        var map = values.ToDictionary(_ => Guid.NewGuid().ToString());

        // act
        await Sut.GetDefaultDatabase().HashSetAsync(hashKey, map);
        await Task.Delay(500);

        // assert
        var data = db
            .HashGet(hashKey, map.Keys.Select(x => (RedisValue)x).ToArray())
            .ToList()
            .ConvertAll(x => serializer.Deserialize<TestClass<DateTime>>(x));

        Assert.Equal(map.Count, data.Count);

        foreach (var val in data)
            Assert.True(map.ContainsValue(val), $"result map doesn't contain value: {val}");
    }

    [Fact]
    public async Task HashDelete_KeyExists_ShouldDelete_Async()
    {
        // arrange
        var hashKey = Guid.NewGuid().ToString();
        var entryKey = Guid.NewGuid().ToString();
        var entryValue = new TestClass<DateTime>(Guid.NewGuid().ToString(), DateTime.UtcNow);

        Assert.True(db.HashSet(hashKey, entryKey, Sut.GetDefaultDatabase().Serializer.Serialize(entryValue)), "Failed setting test value into redis");

        // act
        var result = await Sut.GetDefaultDatabase().HashDeleteAsync(hashKey, entryKey);

        // assert
        Assert.True(result);
        Assert.True((await db.HashGetAsync(hashKey, entryKey)).IsNull);
    }

    [Fact]
    public async Task HashDelete_KeyDoesntExist_ShouldReturnFalse_Async()
    {
        // arrange
        var hashKey = Guid.NewGuid().ToString();
        var entryKey = Guid.NewGuid().ToString();

        // act
        var result = await Sut.GetDefaultDatabase().HashDeleteAsync(hashKey, entryKey);

        // assert
        Assert.False(result);
        Assert.True((await db.HashGetAsync(hashKey, entryKey)).IsNull);
    }

    [Fact]
    public async Task HashDeleteMultiple_AllKeysExist_ShouldDeleteAll_Async()
    {
        // arrange
        var hashKey = Guid.NewGuid().ToString();
        var values
            = Range(0, 1000)
                .Select(x => new TestClass<int>(Guid.NewGuid().ToString(), x))
                .ToDictionary(x => x.Key);

        await db.HashSetAsync(hashKey, values.Select(x => new HashEntry(x.Key, Sut.GetDefaultDatabase().Serializer.Serialize(x.Value))).ToArray());

        // act
        var result = await Sut.GetDefaultDatabase().HashDeleteAsync(hashKey, values.Keys.ToArray());

        // assert
        Assert.Equal(values.Count, result);
        var dbValues = await db.HashGetAsync(hashKey, values.Select(x => (RedisValue)x.Key).ToArray());
        Assert.NotNull(dbValues);
        Assert.DoesNotContain(dbValues, x => !x.IsNull);
        Assert.Equal(0, await db.HashLengthAsync(hashKey));
    }

    [Fact]
    public async Task HashDeleteMultiple_NotAllKeysExist_ShouldDeleteAllOnlyRequested_Async()
    {
        // arrange
        var hashKey = Guid.NewGuid().ToString();

        var valuesDelete
            = Range(0, 1000)
                .Select(x => new TestClass<int>(Guid.NewGuid().ToString(), x))
                .ToDictionary(x => x.Key);

        var valuesKeep
            = Range(0, 1000)
                .Select(x => new TestClass<int>(Guid.NewGuid().ToString(), x))
                .ToDictionary(x => x.Key);

        await db.HashSetAsync(hashKey, valuesDelete.Select(x => new HashEntry(x.Key, Sut.GetDefaultDatabase().Serializer.Serialize(x.Value))).ToArray());
        await db.HashSetAsync(hashKey, valuesKeep.Select(x => new HashEntry(x.Key, Sut.GetDefaultDatabase().Serializer.Serialize(x.Value))).ToArray());

        // act
        var result = await Sut.GetDefaultDatabase().HashDeleteAsync(hashKey, valuesDelete.Keys.ToArray());

        // assert
        Assert.Equal(valuesDelete.Count, result);
        var dbDeletedValues = await db.HashGetAsync(hashKey, valuesDelete.Select(x => (RedisValue)x.Key).ToArray());
        Assert.NotNull(dbDeletedValues);
        Assert.DoesNotContain(dbDeletedValues, x => !x.IsNull);
        var dbValues = await db.HashGetAsync(hashKey, valuesKeep.Select(x => (RedisValue)x.Key).ToArray());
        Assert.NotNull(dbValues);
        Assert.DoesNotContain(dbValues, x => x.IsNull);
        Assert.Equal(1000, await db.HashLengthAsync(hashKey));
        Assert.Equal(1000, dbValues.Length);
        Assert.All(dbValues, x => Assert.True(valuesKeep.ContainsKey(Sut.GetDefaultDatabase().Serializer.Deserialize<TestClass<int>>(x).Key)));
    }

    [Fact]
    public async Task HashExists_KeyExists_ReturnTrue_Async()
    {
        // arrange
        var hashKey = Guid.NewGuid().ToString();
        var entryKey = Guid.NewGuid().ToString();
        var entryValue = new TestClass<DateTime>(Guid.NewGuid().ToString(), DateTime.UtcNow);
        Assert.True(await db.HashSetAsync(hashKey, entryKey, Sut.GetDefaultDatabase().Serializer.Serialize(entryValue)), "Failed setting test value into redis");

        // act
        var result = await Sut.GetDefaultDatabase().HashExistsAsync(hashKey, entryKey);

        // assert
        Assert.True(result, "Entry doesn't exist in hash, but it should");
    }

    [Fact]
    public async Task HashExists_KeyDoesntExists_ReturnFalse_Async()
    {
        // arrange
        var hashKey = Guid.NewGuid().ToString();
        var entryKey = Guid.NewGuid().ToString();

        // act
        var result = await Sut.GetDefaultDatabase().HashExistsAsync(hashKey, entryKey);

        // assert
        Assert.False(result, "Entry doesn't exist in hash, but call returned true");
    }

    [Fact]
    public async Task HashKeys_HashEmpty_ReturnEmptyCollection_Async()
    {
        // arrange
        var hashKey = Guid.NewGuid().ToString();

        // act
        var result = await Sut.GetDefaultDatabase().HashKeysAsync(hashKey);

        // assert
        Assert.NotNull(result);
        Assert.Empty(result);
    }

    [Fact]
    public async Task HashKeys_HashNotEmpty_ReturnKeysCollection_Async()
    {
        // arrange
        var hashKey = Guid.NewGuid().ToString();
        var values
            = Range(0, 1000)
                .Select(x => new TestClass<int>(Guid.NewGuid().ToString(), x))
                .ToDictionary(x => x.Key);

        await db.HashSetAsync(hashKey, values.Select(x => new HashEntry(x.Key, Sut.GetDefaultDatabase().Serializer.Serialize(x.Value))).ToArray());

        // act
        var result = await Sut.GetDefaultDatabase().HashKeysAsync(hashKey);

        // assert
        Assert.NotNull(result);
        var collection = result as IList<string> ?? result.ToList();
        Assert.NotEmpty(collection);
        Assert.Equal(values.Count, collection.Count);

        foreach (var key in collection)
            Assert.True(values.ContainsKey(key));
    }

    [Fact]
    public async Task HashValues_HashEmpty_ReturnEmptyCollection_Async()
    {
        // arrange
        var hashKey = Guid.NewGuid().ToString();

        // act
        var result = await Sut.GetDefaultDatabase().HashValuesAsync<string>(hashKey);

        // assert
        Assert.NotNull(result);
        Assert.Empty(result);
    }

    [Fact]
    public async Task HashValues_HashNotEmpty_ReturnAllValues_Async()
    {
        // arrange
        var hashKey = Guid.NewGuid().ToString();
        var values
            = Range(0, 1000)
                .Select(_ => new TestClass<DateTime>(Guid.NewGuid().ToString(), DateTime.UtcNow))
                .ToDictionary(x => x.Key);

        await db.HashSetAsync(hashKey, values.Select(x => new HashEntry(x.Key, Sut.GetDefaultDatabase().Serializer.Serialize(x.Value))).ToArray());

        // act
        var result = await Sut.GetDefaultDatabase().HashValuesAsync<TestClass<DateTime>>(hashKey);

        // assert
        Assert.NotNull(result);
        var collection = result as IList<TestClass<DateTime>> ?? result.ToList();
        Assert.NotEmpty(collection);
        Assert.Equal(values.Count, collection.Count);

        foreach (var key in collection)
            Assert.Contains(key, values.Values);
    }

    [Fact]
    public async Task HashLength_HashEmpty_ReturnZero_Async()
    {
        // arrange
        var hashKey = Guid.NewGuid().ToString();

        // act
        var result = await Sut.GetDefaultDatabase().HashLengthAsync(hashKey);

        // assert
        Assert.Equal(0, result);
    }

    [Fact]
    public async Task HashLength_HashNotEmpty_ReturnCorrectCount_Async()
    {
        // arrange
        var hashKey = Guid.NewGuid().ToString();
        var values
            = Range(0, 1000)
                .Select(x => new TestClass<int>(Guid.NewGuid().ToString(), x))
                .ToDictionary(x => x.Key);

        await db.HashSetAsync(hashKey, values.Select(x => new HashEntry(x.Key, Sut.GetDefaultDatabase().Serializer.Serialize(x.Value))).ToArray());

        // act
        var result = await Sut.GetDefaultDatabase().HashLengthAsync(hashKey);

        // assert
        Assert.Equal(1000, result);
    }

    [Fact]
    public async Task HashIncrementByLong_ValueDoesntExist_EntryCreatedWithValue_Async()
    {
        // arrange
        var hashKey = Guid.NewGuid().ToString();
        var entryKey = Guid.NewGuid().ToString();
        const int incBy = 1;

        // act
        Assert.False(db.HashExists(hashKey, entryKey));
        var result = await Sut.GetDefaultDatabase().HashIncerementByAsync(hashKey, entryKey, incBy);

        // assert
        Assert.Equal(incBy, result);
        Assert.True(await Sut.GetDefaultDatabase().HashExistsAsync(hashKey, entryKey));
        Assert.Equal(incBy, db.HashGet(hashKey, entryKey));
    }

    [Fact]
    public async Task HashIncrementByLong_ValueExist_EntryIncrementedCorrectValueReturned_Async()
    {
        // arrange
        var hashKey = Guid.NewGuid().ToString();
        var entryKey = Guid.NewGuid().ToString();
        const int entryValue = 15;
        const int incBy = 1;

        Assert.True(db.HashSet(hashKey, entryKey, entryValue));

        // act
        var result = await Sut.GetDefaultDatabase().HashIncerementByAsync(hashKey, entryKey, incBy);

        // assert
        const int expected = entryValue + incBy;
        Assert.Equal(expected, result);
        Assert.Equal(expected, await db.HashGetAsync(hashKey, entryKey));
    }

    [Fact]
    public async Task HashIncrementByDouble_ValueDoesntExist_EntryCreatedWithValue_Async()
    {
        // arrange
        var hashKey = Guid.NewGuid().ToString();
        var entryKey = Guid.NewGuid().ToString();
        const double incBy = 0.9;

        // act
        Assert.False(db.HashExists(hashKey, entryKey));
        var result = await Sut.GetDefaultDatabase().HashIncerementByAsync(hashKey, entryKey, incBy);

        // assert
        Assert.Equal(incBy, result);
        Assert.True(await Sut.GetDefaultDatabase().HashExistsAsync(hashKey, entryKey));
        Assert.Equal(incBy, (double)await db.HashGetAsync(hashKey, entryKey), 6); // have to provide epsilon due to double error
    }

    [Fact]
<<<<<<< HEAD
    public async Task HashGetAllAsyncAtOneTimeAsync_ValueExists_Async()
    {
        // arrange
        var hashKey = Guid.NewGuid().ToString();
        var entryKey1 = Guid.NewGuid().ToString();
        var entryKey2 = Guid.NewGuid().ToString();

        await Sut.GetDefaultDatabase().HashSetAsync<string>(hashKey, entryKey1, "testvalue1");
        await Sut.GetDefaultDatabase().HashSetAsync<string>(hashKey, entryKey2, "testvalue2");

        // act
        Assert.True(db.HashExists(hashKey, entryKey1));
        Assert.True(db.HashExists(hashKey, entryKey2));
        var result = await Sut.GetDefaultDatabase().HashGetAllAsyncAtOneTimeAsync<string>(hashKey, new string[] { entryKey1, entryKey2 }).ConfigureAwait(false);

        // assert        
        Assert.True(result != null);
        Assert.True(result.Count > 0);
    }

    [Fact]
    public async Task HashIncerementByDouble_ValueExist_EntryIncrementedCorrectValueReturned_Async()
=======
    public async Task HashIncrementByDouble_ValueExist_EntryIncrementedCorrectValueReturned_Async()
>>>>>>> 34659120
    {
        // arrange
        var hashKey = Guid.NewGuid().ToString();
        var entryKey = Guid.NewGuid().ToString();
        const double entryValue = 14.3;
        const double incBy = 9.7;

        Assert.True(db.HashSet(hashKey, entryKey, entryValue));

        // act
        var result = await Sut.GetDefaultDatabase().HashIncerementByAsync(hashKey, entryKey, incBy);

        // assert
        const double expected = entryValue + incBy;
        Assert.Equal(expected, result);
        Assert.Equal(expected, db.HashGet(hashKey, entryKey));
    }

    [Fact]
    public void HashScan_EmptyHash_ReturnEmptyCursor()
    {
        // arrange
        var hashKey = Guid.NewGuid().ToString();
        Assert.True(db.HashLength(hashKey) == 0);

        // act
        var result = Sut.GetDefaultDatabase().HashScan<string>(hashKey, "*");

        // assert
        Assert.Empty(result);
    }

    [Fact]
    public async Task HashScan_EntriesExistUseAsterisk_ReturnCursorToAllEntries_Async()
    {
        // arrange
        var hashKey = Guid.NewGuid().ToString();
        var values
            = Range(0, 1000)
                .Select(_ => new TestClass<DateTime>(Guid.NewGuid().ToString(), DateTime.UtcNow))
                .ToDictionary(x => x.Key);

        await db.HashSetAsync(hashKey, values.Select(x => new HashEntry(x.Key, Sut.GetDefaultDatabase().Serializer.Serialize(x.Value))).ToArray());

        // act
        var result = Sut.GetDefaultDatabase().HashScan<TestClass<DateTime>>(hashKey, "*");

        // assert
        Assert.NotNull(result);
        var resultEnum = result.ToDictionary(x => x.Key, x => x.Value);
        Assert.Equal(1000, resultEnum.Count);

        foreach (var key in values.Keys)
        {
            Assert.True(resultEnum.ContainsKey(key));
            Assert.Equal(values[key], resultEnum[key]);
        }
    }

    [Fact]
    public async Task HashScan_EntriesExistUseAsterisk_ReturnCursorToAllEntriesBeginningWithTwo_Async()
    {
        // arrange
        var hashKey = Guid.NewGuid().ToString();
        var values
            = Range(0, 1000)
                .Select(_ => new TestClass<DateTime>(Guid.NewGuid().ToString(), DateTime.UtcNow))
                .ToDictionary(x => x.Key);

        await db.HashSetAsync(hashKey, values.Select(x => new HashEntry(x.Key, Sut.GetDefaultDatabase().Serializer.Serialize(x.Value))).ToArray());

        // act
        var result = Sut.GetDefaultDatabase().HashScan<TestClass<DateTime>>(hashKey, "2*");

        // assert
        Assert.NotNull(result);
        var resultEnum = result.ToDictionary(x => x.Key, x => x.Value);
        Assert.Equal(values.Keys.Count(x => x.StartsWith("2", StringComparison.Ordinal)), resultEnum.Count);

        foreach (var key in values.Keys.Where(x => x.StartsWith("2", StringComparison.Ordinal)))
        {
            Assert.True(resultEnum.ContainsKey(key));
            Assert.Equal(values[key], resultEnum[key]);
        }
    }
}<|MERGE_RESOLUTION|>--- conflicted
+++ resolved
@@ -388,7 +388,6 @@
     }
 
     [Fact]
-<<<<<<< HEAD
     public async Task HashGetAllAsyncAtOneTimeAsync_ValueExists_Async()
     {
         // arrange
@@ -410,10 +409,7 @@
     }
 
     [Fact]
-    public async Task HashIncerementByDouble_ValueExist_EntryIncrementedCorrectValueReturned_Async()
-=======
     public async Task HashIncrementByDouble_ValueExist_EntryIncrementedCorrectValueReturned_Async()
->>>>>>> 34659120
     {
         // arrange
         var hashKey = Guid.NewGuid().ToString();
