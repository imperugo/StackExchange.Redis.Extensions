name: StackExchange.Redis.Extensions Build
on:
  push:
    branches:
      - nuget
    tags:
      - "*.*.*"
jobs:
  # Label of the container job
  runner-job:
    # You must use a Linux environment when using service containers or container jobs
    runs-on: ubuntu-latest

    # Service containers to run with `runner-job`
    services:
      # Label used to access the service container
      redis:
        # Docker Hub image
        image: redis
        # Set health checks to wait until redis has started
        options: >-
          --health-cmd "redis-cli ping"
          --health-interval 10s
          --health-timeout 5s
          --health-retries 5
        ports:
          # Maps port 6379 on service container to the host
          - 6379:6379

    steps:
      - name: Checkout repository
        uses: actions/checkout@v3

      - name: Setup dotnet
        uses: actions/setup-dotnet@v3
        with:
          dotnet-version: |
            2.1.x
            6.0.x
            7.0.x

<<<<<<< HEAD
      - run: dotnet --info
      - if: matrix.os == 'macos-latest' || matrix.os == 'ubuntu-latest'
        run: dotnet test --verbosity quiet
=======
      - name: Run .NET 7 Tests
        run: dotnet test -f net7.0 --verbosity quiet
        shell: bash
        env:
          REDIS_HOST: localhost

      - name: Run .NET 6 Tests
        run: dotnet test -f net6.0 --verbosity quiet
        shell: bash
        env:
          REDIS_HOST: localhost

      - name: Run netcoreapp2.1 Tests
        run: dotnet test -f netcoreapp2.1 --verbosity quiet
        shell: bash
        env:
          REDIS_HOST: localhost
>>>>>>> faae0f46

  publish:
    needs: runner-job
    name: Publish Nuget Packages
    runs-on: windows-latest
    steps:
      - name: Checkout repository
        uses: actions/checkout@v3

      - name: Setup dotnet
        uses: actions/setup-dotnet@v3
        with:
          dotnet-version: |
            2.1.x
            6.0.x
            7.0.x

      - name: Build with dotnet
        run: ./NuGetPack.bat
        shell: bash
      - name: Publish nuget
        run: |
          for f in ./packages/*.nupkg
          do
            dotnet nuget push $f --api-key ${{ secrets.NuGetApiKey}} --source https://api.nuget.org/v3/index.json
          done
        shell: bash<|MERGE_RESOLUTION|>--- conflicted
+++ resolved
@@ -39,11 +39,6 @@
             6.0.x
             7.0.x
 
-<<<<<<< HEAD
-      - run: dotnet --info
-      - if: matrix.os == 'macos-latest' || matrix.os == 'ubuntu-latest'
-        run: dotnet test --verbosity quiet
-=======
       - name: Run .NET 7 Tests
         run: dotnet test -f net7.0 --verbosity quiet
         shell: bash
@@ -61,7 +56,6 @@
         shell: bash
         env:
           REDIS_HOST: localhost
->>>>>>> faae0f46
 
   publish:
     needs: runner-job
